--- conflicted
+++ resolved
@@ -267,13 +267,9 @@
         and :class:`~compass.validation.location.URLValidator`.
     """
 
-<<<<<<< HEAD
-    def __init__(self, structured_llm_caller, score_thresh=0.9):
-=======
     def __init__(
         self, structured_llm_caller, score_thresh=0.8, text_splitter=None
     ):
->>>>>>> 4fafc21c
         """
 
         Parameters
@@ -282,17 +278,12 @@
             StructuredLLMCaller instance. Used for structured validation
             queries.
         score_thresh : float, optional
-<<<<<<< HEAD
-            Score threshold (inclusive) to exceed when voting on content
-            from raw pages. By default, ``0.9``.
-=======
             Score threshold to exceed when voting on content from raw
             pages. By default, ``0.8``.
         text_splitter : langchain.text_splitter.TextSplitter, optional
             Optional text splitter instance to attach to doc (used for
             splitting out pages in an HTML document).
             By default, ``None``.
->>>>>>> 4fafc21c
         """
         self.score_thresh = score_thresh
         self.cn_validator = CountyNameValidator(structured_llm_caller)
