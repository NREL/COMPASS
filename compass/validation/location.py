"""COMPASS Ordinance Location Validation logic

These are primarily used to validate that a legal document applies to a
particular location.
"""

import asyncio
import logging
from abc import ABC, abstractmethod

from compass.extraction.ngrams import convert_text_to_sentence_ngrams
from compass.utilities.enums import LLMUsageCategory


logger = logging.getLogger(__name__)


class LocationValidator(ABC):
    """Validation base class using a static system prompt"""

    SYSTEM_MESSAGE = None
    """LLM system message describing validation task"""

    def __init__(self, structured_llm_caller):
        """

        Parameters
        ----------
        structured_llm_caller : `StructuredLLMCaller`
            StructuredLLMCaller instance. Used for structured validation
            queries.
        """
        self.slc = structured_llm_caller

    async def check(self, content, **fmt_kwargs):
        """Check if the content passes the validation

        The exact validation is outlined in the class `SYSTEM_MESSAGE`.

        Parameters
        ----------
        content : str
            Document content to validate.
        **fmt_kwargs
            Keyword arguments to be passed to `SYSTEM_MESSAGE.format()`.

        Returns
        -------
        bool
            ``True`` if the content passes the validation check,
            ``False`` otherwise.
        """
        if not content:
            return False
        sys_msg = self.SYSTEM_MESSAGE.format(**fmt_kwargs)
        out = await self.slc.call(
            sys_msg,
            content,
            usage_sub_label=LLMUsageCategory.DOCUMENT_LOCATION_VALIDATION,
        )
        return self._parse_output(out)

    @abstractmethod
    def _parse_output(self, props):
        """Parse LLM response and return boolean validation response"""
        raise NotImplementedError


class URLValidator(LocationValidator):
    """Validator that checks whether a URL matches a county"""

    SYSTEM_MESSAGE = (
        "You extract structured data from a URL. Return your "
        "answer in JSON format. Your JSON file must include exactly two keys. "
        "The first key is 'correct_county', which is a boolean that is set to "
        "`True` if the URL mentions {county} County in some way. DO NOT infer "
        "based on information in the URL about any US state, city, township, "
        "or otherwise. `False` if not sure. The second key is "
        "'correct_state', which is a boolean that is set to `True` if the URL "
        "mentions {state} State in some way. DO NOT infer based on "
        "information in the URL about any US county, city, township, or "
        "otherwise. `False` if not sure."
    )

    def _parse_output(self, props):  # noqa: PLR6301
        """Parse LLM response and return boolean validation response"""
        logger.debug("Parsing URL validation output:\n\t%s", props)
        check_vars = ("correct_county", "correct_state")
        return all(props.get(var) for var in check_vars)


class CountyJurisdictionValidator(LocationValidator):
    """Validator that checks whether text applies at the county level"""

    SYSTEM_MESSAGE = (
        "You extract structured data from legal text. Return your answer "
        'in JSON format with exactly three keys: `"x"`, `"y"`, and '
        '`"explanation"`.\n'
        '\n1. **`"x"` (boolean):**\n'
        "- Set this to `true` **only if** the text **explicitly states** "
        "that the legal regulations apply to a jurisdiction **other than** "
        "{county} County.\n"
        "- This includes cases where the regulations apply to **a "
        "subdivision** (e.g., a township or city within {county} County) or "
        "**a broader scope** (e.g., a state-wide or national regulation).\n"
        "- Set this to `false` if the regulations apply specifically to "
        "**{county} County-level governance**, to **all unincorporated "
        "areas** of {county} County, **or** if there is **not enough "
        "information** to determine the jurisdiction scope.\n"
        '\n2. **`"y"` (boolean):**\n'
        "- Set this to `true` **only if** the text **explicitly states** that "
        "the regulations apply to **more than one county**\n"
        "- Set this to `false` if the regulations apply to a **single county "
        "only** or if there is **not enough information** to determine the "
        "number of counties affected.\n"
        '\n3. **`"explanation"` (string):**\n'
        '- If either `"x"` or `"y"` is `true`, provide a short explanation '
        "**citing the specific text** that led to this conclusion.\n"
        "- If **both** are `false`, explain that there was not enough "
        "information to determine otherwise.\n"
        "\n### **Example Output:**\n"
        "\n#### Correct Cases:\n"
        "\n**Case 1 (Not Enough Information - Default to `False`)**\n"
        'Input text: `"This ordinance applies to wind energy systems."`\n'
        "```json\n"
        "{{\n"
        '  "x": false,\n'
        '  "y": false,\n'
        '  "explanation": "The legal text does not provide enough information '
        "to determine whether it applies beyond {county} County or to "
        'multiple counties."\n'
        "}}\n"
        "\n**Case 2 (Explicitly Applies to a City)**\n"
        'Input text: `"This ordinance applies the city of Sturgis."`\n'
        "```json\n"
        "{{\n"
        '  "x": true,\n'
        '  "y": false,\n'
        '  "explanation": "The legal text explicitly states that it applies '
        'to the city of Sturgis, which is a subdivision of a county."\n'
        "}}\n"
        "\n**Case 3 (Explicitly Applies to Multiple Counties)**\n"
        'Input text: `"These regulations apply to all counties in {state}.'
        '"`\n'
        "```json\n"
        "{{\n"
        '  "x": false,\n'
        '  "y": true,\n'
        '  "explanation": "The legal text explicitly states that it applies '
        'to multiple (all) counties in {state}."\n'
        "}}\n"
        "\n**Case 4 (Explicitly Applies to {county} County, {state})**\n"
        'Input text: `"This ordinance applies to {county} County, {state}."`\n'
        "```json\n"
        "{{\n"
        '  "x": false,\n'
        '  "y": false,\n'
        '  "explanation": "The legal text explicitly states that it applies '
        'to {county} County, {state}."\n'
        "}}\n"
    )
    META_SCORE_KEY = "Jurisdiction Validation Score"

    def _parse_output(self, props):  # noqa: PLR6301
        """Parse LLM response and return boolean validation result"""
        logger.debug(
            "Parsing county jurisdiction validation output:\n\t%s", props
        )
        check_vars = ("x", "y")
        return not any(props.get(var) for var in check_vars)


class CountyNameValidator(LocationValidator):
    """Validator that checks whether text applies to a given county"""

    SYSTEM_MESSAGE = (
        "You extract structured data from legal text. Return your answer "
        'in JSON format with exactly three keys: `"wrong_county"`, '
        '`"wrong_state"`, and `"explanation"`.\n'
        '\n1. **`"wrong_county"` (boolean):**\n'
        "- Set this to `true` **only if** the text **explicitly states** "
        "that it does **not** apply to {county} County.\n"
        "- Set this to `false` if the text applies to {county} County **or** "
        "if there is **not enough information** to determine the county.\n"
        "- Do **not** infer this based on any mention of other U.S. states, "
        "cities, or townships.\n"
        '\n2. **`"wrong_state"` (boolean):**\n'
        "- Set this to `true` **only if** the text **explicitly states** that "
        "it does **not** apply to a jurisdiction in {state}.\n"
        "- Set this to `false` if the text applies to a jurisdiction in "
        "{state} **or** if there is **not enough information** to determine "
        "the state.\n"
        "- Do **not** infer this based on any mention of other U.S. counties, "
        "cities, or townships.\n"
        '\n3. **`"explanation"` (string):**\n'
        '- If either `"wrong_county"` or `"wrong_state"` is `true`, provide a '
        "short explanation **citing the specific text** that led to this "
        "conclusion.\n"
        "- If **both** are `false`, explain that there was not enough "
        "information to determine otherwise.\n"
        "\n### **Example Output:**\n"
        "\n#### Correct Cases:\n"
        "\n**Case 1 (Not Enough Information - Default to `False`)**\n"
        'Input text: `"This ordinance applies to wind energy regulations in '
        'the county."`\n'
        "```json\n"
        "{{\n"
        '  "wrong_county": false,\n'
        '  "wrong_state": false,\n'
        '  "explanation": "The legal text does not provide enough information '
        'to determine whether it applies to {county} County or {state}."\n'
        "}}\n"
        "\n**Case 2 (Explicit Wrong County and State)**\n"
        'Input text: `"This ordinance applies to {not_county} County, '
        '{not_state}."`\n'
        "```json\n"
        "{{\n"
        '  "wrong_county": true,\n'
        '  "wrong_state": true,\n'
        '  "explanation": "The legal text explicitly states that it applies '
        "to {not_county} County, {not_state}, which is not {county} County "
        'or in {state}."\n'
        "}}\n"
        "\n**Case 3 (Explicit Wrong State)**\n"
        'Input text: `"This law applies to counties in {not_state}."`\n'
        "```json\n"
        "{{\n"
        '  "wrong_county": false,\n'
        '  "wrong_state": true,\n'
        '  "explanation": "The legal text explicitly states it applies to '
        'counties in {not_state}, which is not in {state}."\n'
        "}}\n"
        "\n**Case 4 (Explicit Wrong County)**\n"
        'Input text: `"This law applies to {not_county} County."`\n'
        "```json\n"
        "{{\n"
        '  "wrong_county": true,\n'
        '  "wrong_state": false,\n'
        '  "explanation": "The legal text explicitly states it applies to '
        '{not_county} County, which is not in {county} County."\n'
        "}}\n"
    )
    META_SCORE_KEY = "Jurisdiction Name Validation Score"

    def _parse_output(self, props):  # noqa: PLR6301
        """Parse LLM response and return boolean validation response"""
        logger.debug("Parsing county validation output:\n\t%s", props)
        check_vars = ("wrong_county", "wrong_state")
        return not any(props.get(var) for var in check_vars)


class CountyValidator:
    """COMPASS Ordinance County validator

    Combines the logic of several validators into a single class.

    Purpose:
        Determine whether a document pertains to a specific county.
    Responsibilities:
        1. Use a combination of heuristics and LLM queries to determine
           whether or not a document pertains to a particular county.
    Key Relationships:
        Uses a :class:`~compass.llm.calling.StructuredLLMCaller` for
        LLM queries and delegates sub-validation to
        :class:`~compass.validation.location.CountyNameValidator`,
        :class:`~compass.validation.location.CountyJurisdictionValidator`,
        and :class:`~compass.validation.location.URLValidator`.
    """

    def __init__(
        self, structured_llm_caller, score_thresh=0.8, text_splitter=None
    ):
        """

        Parameters
        ----------
        structured_llm_caller : `StructuredLLMCaller`
            StructuredLLMCaller instance. Used for structured validation
            queries.
        score_thresh : float, optional
            Score threshold to exceed when voting on content from raw
            pages. By default, ``0.8``.
        text_splitter : langchain.text_splitter.TextSplitter, optional
            Optional text splitter instance to attach to doc (used for
            splitting out pages in an HTML document).
            By default, ``None``.
        """
        self.score_thresh = score_thresh
        self.cn_validator = CountyNameValidator(structured_llm_caller)
        self.cj_validator = CountyJurisdictionValidator(structured_llm_caller)
        self.url_validator = URLValidator(structured_llm_caller)
        self.text_splitter = text_splitter

    async def check(self, doc, county, state):
        """Check if the document belongs to the county

        Parameters
        ----------
        doc : :class:`elm.web.document.BaseDocument`
            Document instance. Should contain a "source" key in the
            ``attrs`` that contains a URL (used for the URL validation
            check). Raw content will be parsed for county name and
            correct jurisdiction.
        county : str
            County that document should belong to.
        state : str
            State corresponding to `county` input.

        Returns
        -------
        bool
            `True` if the doc contents pertain to the input county.
            `False` otherwise.
        """
        if hasattr(doc, "text_splitter") and self.text_splitter is not None:
            old_splitter = doc.text_splitter
            doc.text_splitter = self.text_splitter
            out = await self._check(doc, county, state)
            doc.text_splitter = old_splitter
            return out

        return await self._check(doc, county, state)

    async def _check(self, doc, county, state):
        """Check if the document belongs to the county"""
        if self.text_splitter is not None:
            doc.text_splitter = self.text_splitter

        source = doc.attrs.get("source")
<<<<<<< HEAD
        kwargs = _add_not_county_kwargs(county, state)
        logger.debug(
            "Validating document from source: %s", source or "Unknown"
        )
=======
        logger.info("Validating document from source: %s", source or "Unknown")
>>>>>>> b8a2cd09
        logger.debug("Checking for correct for jurisdiction...")
        jurisdiction_is_county = await _validator_check_for_doc(
            validator=self.cj_validator,
            doc=doc,
            score_thresh=self.score_thresh,
            **kwargs,
        )
        if not jurisdiction_is_county:
            return False

        logger.debug(
            "Checking URL (%s) for county name...", source or "Unknown"
        )
        url_is_county = await self.url_validator.check(
            source, county=county, state=state
        )
        if url_is_county:
            return True

        logger.debug(
            "Checking text for county name (heuristic; URL: %s)...",
            source or "Unknown",
        )
        correct_county_heuristic = _heuristic_check_for_county_and_state(
            doc, county, state
        )
        logger.debug(
            "Found county name in text (heuristic): %s",
            correct_county_heuristic,
        )
        if correct_county_heuristic:
            return True

        logger.debug(
            "Checking text for county name (LLM; URL: %s)...",
            source or "Unknown",
        )
        return await _validator_check_for_doc(
            validator=self.cn_validator,
            doc=doc,
            score_thresh=self.score_thresh,
            **kwargs,
        )


def _heuristic_check_for_county_and_state(doc, county, state):
    """Check if county and state names are in doc"""
    return any(
        any(
            (county.lower() in fg and state.lower() in fg)
            for fg in convert_text_to_sentence_ngrams(t.lower(), 5)
        )
        for t in doc.pages
    )


async def _validator_check_for_doc(validator, doc, score_thresh=0.9, **kwargs):
    """Apply a validator check to a doc's raw pages"""
    outer_task_name = asyncio.current_task().get_name()
    validation_checks = [
        asyncio.create_task(
            validator.check(text, **kwargs), name=outer_task_name
        )
        for text in doc.raw_pages
    ]
    out = await asyncio.gather(*validation_checks)
    score = _weighted_vote(out, doc)
    doc.attrs[validator.META_SCORE_KEY] = score
    logger.debug(
        "%s is %.2f for doc from source %s (Pass: %s; threshold: %.2f)",
        validator.META_SCORE_KEY,
        score,
        doc.attrs.get("source", "Unknown"),
        str(score >= score_thresh),
        score_thresh,
    )
    return score >= score_thresh


def _weighted_vote(out, doc):
    """Compute weighted average of responses based on text length"""
    if not doc.raw_pages:
        return 0
    weights = [len(text) for text in doc.raw_pages]
    total = sum(
        verdict * weight for verdict, weight in zip(out, weights, strict=False)
    )
    return total / sum(weights)


def _add_not_county_kwargs(county, state):
    """Add 'not_county' and 'not_state' kwargs"""
    kwargs = {"county": county, "state": state}
    if county.casefold() != "decatur":
        kwargs["not_county"] = "Decatur"
        kwargs["not_state"] = "Indiana"
        return kwargs

    kwargs["not_county"] = "Lincoln"
    kwargs["not_state"] = "Nebraska"
    return kwargs<|MERGE_RESOLUTION|>--- conflicted
+++ resolved
@@ -327,14 +327,8 @@
             doc.text_splitter = self.text_splitter
 
         source = doc.attrs.get("source")
-<<<<<<< HEAD
         kwargs = _add_not_county_kwargs(county, state)
-        logger.debug(
-            "Validating document from source: %s", source or "Unknown"
-        )
-=======
         logger.info("Validating document from source: %s", source or "Unknown")
->>>>>>> b8a2cd09
         logger.debug("Checking for correct for jurisdiction...")
         jurisdiction_is_county = await _validator_check_for_doc(
             validator=self.cj_validator,
