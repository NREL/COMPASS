"""Ordinances CLI"""

import click
import asyncio
import logging
import warnings
import multiprocessing
from pathlib import Path
from contextlib import nullcontext

import pyjson5
from rich.live import Live
from rich.theme import Theme
from rich.logging import RichHandler
from rich.console import Console

from compass import __version__
from compass.pb import COMPASS_PB
from compass.scripts.process import process_counties_with_openai
from compass.utilities.logs import AddLocationFilter


@click.group()
@click.version_option(version=__version__)
@click.pass_context
def main(ctx):
    """Ordinance command line interface"""
    ctx.ensure_object(dict)


@main.command()
@click.option(
    "--config",
    "-c",
    required=True,
    type=click.Path(exists=True),
    help="Path to ordinance configuration JSON or JSON5 file. This file "
    "should contain any/all the arguments to pass to "
    ":func:`compass.scripts.process.process_counties_with_openai`.",
)
@click.option(
    "-v",
    "--verbose",
    count=True,
    help="Show logs on the terminal. Add extra libraries to get logs from by "
    "increasing the input (-v, -vv, -vvv). Does not affect log level, which "
    "is controlled via the config input.",
)
@click.option(
    "-np",
    "--no_progress",
    is_flag=True,
    help="Flag to hide progress bars during processing.",
)
def process(config, verbose, no_progress):
    """Download and extract ordinances for a list of counties"""
    with Path(config).open(encoding="utf-8") as fh:
        config = pyjson5.decode_io(fh)

    custom_theme = Theme({"logging.level.trace": "rgb(94,79,162)"})
    console = Console(theme=custom_theme)

    _setup_cli_logging(
        console, verbose, log_level=config.get("log_level", "INFO")
    )

    # Need to set start method to "spawn" instead of "fork" for unix
    # systems. If this call is not present, software hangs when process
    # pool executor is launched.
    # More info here: https://stackoverflow.com/a/63897175/20650649
    multiprocessing.set_start_method("spawn")

    # asyncio.run(...) doesn't throw exceptions correctly for some
    # reason...
    loop = asyncio.new_event_loop()
    asyncio.set_event_loop(loop)

    if no_progress:
        loop.run_until_complete(process_counties_with_openai(**config))
        return

    if verbose > 0:
        # warnings will be logged to terminal/file
        warnings.filterwarnings("ignore")

    COMPASS_PB.console = console
    live_display = Live(
        COMPASS_PB.group,
        console=console,
        refresh_per_second=20,
        transient=True,
    )
<<<<<<< HEAD
    warnings_filter = (
        warnings.filterwarnings("ignore") if verbose > 0 else nullcontext()
    )

    with live_display, warnings_filter:
=======
    with live_display:
>>>>>>> 84cbff57
        total_seconds, total_cost, out_dir = loop.run_until_complete(
            process_counties_with_openai(**config)
        )

    runtime = _elapsed_time_as_str(total_seconds)
    total_cost = (
        f"\nTotal cost: [#71906e]${total_cost:,.2f}[/#71906e]"
        if total_cost
        else ""
    )

    console.print(
        f"✅ Scraping complete!\nOutput Directory: {out_dir}\n"
        f"Total runtime: {runtime} {total_cost}"
    )
    COMPASS_PB.console = None


def _setup_cli_logging(console, verbosity_level, log_level="INFO"):
    """Setup logging for CLI"""
    libs = []
    if verbosity_level >= 1:
        libs.append("compass")
    if verbosity_level >= 2:  # noqa: PLR2004
        libs.append("elm")
    if verbosity_level >= 3:  # noqa: PLR2004
        libs.append("openai")
    if verbosity_level >= 4:  # noqa: PLR2004
        libs.extend(("networkx", "pytesseract", "pdf2image", "pdftotext"))

    for lib in libs:
        logger = logging.getLogger(lib)
        handler = RichHandler(
            level=log_level,
            console=console,
            rich_tracebacks=True,
            omit_repeated_times=True,
            markup=True,
        )
        fmt = logging.Formatter(
            fmt="[[magenta]%(location)s[/magenta]]: %(message)s",
            defaults={"location": "main"},
        )
        handler.setFormatter(fmt)
        handler.addFilter(AddLocationFilter())
        logger.addHandler(handler)
        logger.setLevel(log_level)


def _elapsed_time_as_str(seconds_elapsed):
    """Format elapsed time into human readable string"""
    days, seconds = divmod(int(seconds_elapsed), 24 * 3600)
    minutes, seconds = divmod(seconds, 60)
    hours, minutes = divmod(minutes, 60)
    time_str = f"{hours:d}:{minutes:02d}:{seconds:02d}"
    if days:
        time_str = f"{days:,d} day{'s' if abs(days) != 1 else ''}, {time_str}"
    return time_str


if __name__ == "__main__":
    main(obj={})<|MERGE_RESOLUTION|>--- conflicted
+++ resolved
@@ -6,7 +6,6 @@
 import warnings
 import multiprocessing
 from pathlib import Path
-from contextlib import nullcontext
 
 import pyjson5
 from rich.live import Live
@@ -90,15 +89,7 @@
         refresh_per_second=20,
         transient=True,
     )
-<<<<<<< HEAD
-    warnings_filter = (
-        warnings.filterwarnings("ignore") if verbose > 0 else nullcontext()
-    )
-
-    with live_display, warnings_filter:
-=======
     with live_display:
->>>>>>> 84cbff57
         total_seconds, total_cost, out_dir = loop.run_until_complete(
             process_counties_with_openai(**config)
         )
